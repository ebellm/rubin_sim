import numpy as np
import healpy as hp
import rubin_sim.maf.metrics as metrics
import rubin_sim.maf.slicers as slicers
import rubin_sim.maf.plots as plots
import rubin_sim.maf.maps as maps
import rubin_sim.maf.metricBundles as mb
<<<<<<< HEAD
from .common import standardSummary, extendedSummary, lightcurveSummary, filterList
=======
from .common import (
    standardSummary,
    lightcurveSummary,
    filterList,
    combineMetadata,
    microlensingSummary,
)
from .colMapDict import ColMapDict
from .srdBatch import fOBatch, astrometryBatch, rapidRevisitBatch
from .descWFDBatch import descWFDBatch
from .agnBatch import agnBatch
from .periodicStarBatch import periodicStarsBatch
from .timeBatch import timeGaps
from rubin_sim.maf.mafContrib.LSSObsStrategy.galaxyCountsMetric_extended import (
    GalaxyCountsMetric_extended,
)
from rubin_sim.maf.mafContrib import (
    TdePopMetric,
    TdePopMetricQuality,
    generateTdePopSlicer,
    generateMicrolensingSlicer,
    MicrolensingMetric,
    get_KNe_filename,
    KNePopMetric,
    generateKNPopSlicer,
    NYoungStarsMetric,
)
from rubin_sim.scheduler.surveys import generate_dd_surveys, Deep_drilling_survey
>>>>>>> ac641f7a
import rubin_sim.maf as maf


__all__ = ["scienceRadarBatch"]


def scienceRadarBatch(
    runName="opsim",
    nside=64,
    benchmarkArea=18000,
    benchmarkNvisits=825,
    minNvisits=750,
    long_microlensing=False,
):
    """A batch of metrics for looking at survey performance relative to the SRD and the main
    science drivers of LSST.

    Parameters
    ----------
    long_microlensing : `bool` (False)
        Add the longer running microlensing metrics to the batch
    """

    bundleList = []
    # Get some standard per-filter coloring and sql constraints
    filterlist, colors, filterorders, filtersqls, filtermetadata = filterList(all=False)

    standardStats = standardSummary(withCount=False)

    healslicer = slicers.HealpixSlicer(nside=nside)
    subsetPlots = [plots.HealpixSkyMap(), plots.HealpixHistogram()]

    #########################
    # SRD, DM, etc
    #########################

    # fO metric
    displayDict = {"group": "SRD", "subgroup": "FO metrics", "order": 0}

    # Configure the count metric which is what is used for f0 slicer.
    metric = metrics.CountExplimMetric(col="observationStartMJD", metricName="fO")
    plotDict = {
        "xlabel": "Number of Visits",
        "Asky": benchmarkArea,
        "Nvisit": benchmarkNvisits,
        "xMin": 0,
        "xMax": 1500,
    }
    summaryMetrics = [
        metrics.fOArea(
            nside=nside,
            norm=False,
            metricName="fOArea",
            Asky=benchmarkArea,
            Nvisit=benchmarkNvisits,
        ),
        metrics.fOArea(
            nside=nside,
            norm=True,
            metricName="fOArea/benchmark",
            Asky=benchmarkArea,
            Nvisit=benchmarkNvisits,
        ),
        metrics.fONv(
            nside=nside,
            norm=False,
            metricName="fONv",
            Asky=benchmarkArea,
            Nvisit=benchmarkNvisits,
        ),
        metrics.fONv(
            nside=nside,
            norm=True,
            metricName="fONv/benchmark",
            Asky=benchmarkArea,
            Nvisit=benchmarkNvisits,
        ),
        metrics.fOArea(
            nside=nside,
            norm=False,
            metricName=f"fOArea_{minNvisits}",
            Asky=benchmarkArea,
            Nvisit=minNvisits,
        ),
    ]
    caption = "The FO metric evaluates the overall efficiency of observing. "
    caption += (
        "foNv: out of %.2f sq degrees, the area receives at least X and a median of Y visits "
        "(out of %d, if compared to benchmark). " % (benchmarkArea, benchmarkNvisits)
    )
    caption += (
        "fOArea: this many sq deg (out of %.2f sq deg if compared "
        "to benchmark) receives at least %d visits. "
        % (benchmarkArea, benchmarkNvisits)
    )
    displayDict["caption"] = caption
    slicer = slicers.HealpixSlicer(nside=nside)
    bundle = mb.MetricBundle(
        metric,
        slicer,
        "",
        plotDict=plotDict,
        displayDict=displayDict,
        summaryMetrics=summaryMetrics,
        plotFuncs=[plots.FOPlot()],
    )
    bundleList.append(bundle)

    # Single visit depth distribution
    displayDict["subgroup"] = "Visit Depths"
    # Histogram values over all and per filter.

    value = "fiveSigmaDepth"
    for f in filterlist:
        displayDict["caption"] = "Histogram of %s" % (value)
        displayDict["caption"] += " for %s." % (filtermetadata[f])
        displayDict["order"] = filterorders[f]
        m = metrics.CountMetric(value, metricName="%s Histogram" % (value))
        slicer = slicers.OneDSlicer(sliceColName=value)
        bundle = mb.MetricBundle(
            m,
            slicer,
            filtersqls[f],
            displayDict=displayDict,
        )
        bundleList.append(bundle)

    displayDict["caption"] = ""
    for f in filterlist:
        slicer = maf.UniSlicer()
        metric = maf.MedianMetric(col="fiveSigmaDepth")
        bundle = mb.MetricBundle(
            metric,
            slicer,
            filtersqls[f],
            displayDict=displayDict,
        )
        bundleList.append(bundle)

    ##############
    # Astrometry
    ###############

    rmags_para = [22.4, 24.0]
    rmags_pm = [20.5, 24.0]

    # Set up parallax/dcr stackers.
    parallaxStacker = maf.ParallaxFactorStacker()
    dcrStacker = maf.DcrStacker()

    # Set up parallax metrics.
    slicer = slicers.HealpixSlicer(nside=nside)
    subsetPlots = [plots.HealpixSkyMap(), plots.HealpixHistogram()]

    displayDict["subgroup"] = "Parallax"
    displayDict["order"] += 1
    # Expected error on parallax at 10 AU.
    plotmaxVals = (2.0, 15.0)
    good_parallax_limit = 11.5
    summary = [
        metrics.AreaSummaryMetric(
            area=18000,
            reduce_func=np.median,
            decreasing=False,
            metricName="Median Parallax Error (18k)",
        ),
        metrics.AreaThresholdMetric(
            upper_threshold=good_parallax_limit,
            metricName="Area better than %.1f mas uncertainty" % good_parallax_limit,
        ),
    ]
    summary.append(
        metrics.PercentileMetric(
            percentile=95, metricName="95th Percentile Parallax Error"
        )
    )
    summary.extend(standardSummary())
    for rmag, plotmax in zip(rmags_para, plotmaxVals):
        plotDict = {"xMin": 0, "xMax": plotmax, "colorMin": 0, "colorMax": plotmax}
        metric = metrics.ParallaxMetric(
            metricName="Parallax Error @ %.1f" % (rmag),
            rmag=rmag,
            normalize=False,
        )
        bundle = mb.MetricBundle(
            metric,
            slicer,
            "",
            stackerList=[parallaxStacker],
            displayDict=displayDict,
            plotDict=plotDict,
            summaryMetrics=summary,
            plotFuncs=subsetPlots,
        )
        bundleList.append(bundle)
        displayDict["order"] += 1

    # Parallax normalized to 'best possible' if all visits separated by 6 months.
    # This separates the effect of cadence from depth.
    for rmag in rmags_para:
        metric = metrics.ParallaxMetric(
            metricName="Normalized Parallax @ %.1f" % (rmag),
            rmag=rmag,
            normalize=True,
        )
        bundle = mb.MetricBundle(
            metric,
            slicer,
            "",
            stackerList=[parallaxStacker],
            displayDict=displayDict,
            summaryMetrics=standardSummary(),
            plotFuncs=subsetPlots,
        )
        bundleList.append(bundle)
        displayDict["order"] += 1
    # Parallax factor coverage.
    for rmag in rmags_para:
        metric = metrics.ParallaxCoverageMetric(
            metricName="Parallax Coverage @ %.1f" % (rmag), rmag=rmag
        )
        bundle = mb.MetricBundle(
            metric,
            slicer,
            "",
            stackerList=[parallaxStacker],
            displayDict=displayDict,
            summaryMetrics=standardSummary(),
            plotFuncs=subsetPlots,
        )
        bundleList.append(bundle)
        displayDict["order"] += 1
    # Parallax problems can be caused by HA and DCR degeneracies. Check their correlation.
    for rmag in rmags_para:
        metric = metrics.ParallaxDcrDegenMetric(
            metricName="Parallax-DCR degeneracy @ %.1f" % (rmag), rmag=rmag
        )
        caption = (
            "Correlation between parallax offset magnitude and hour angle for a r=%.1f star."
            % (rmag)
        )
        caption += " (0 is good, near -1 or 1 is bad)."
        bundle = mb.MetricBundle(
            metric,
            slicer,
            "",
            stackerList=[dcrStacker, parallaxStacker],
            displayDict=displayDict,
            summaryMetrics=standardSummary(),
            plotFuncs=subsetPlots,
        )
        bundleList.append(bundle)
        displayDict["order"] += 1

    # Proper Motion metrics.
    displayDict["subgroup"] = "Proper Motion"
    displayDict["order"] += 1
    # Proper motion errors.
    plotmaxVals = (1.0, 5.0)
    summary = [
        metrics.AreaSummaryMetric(
            area=18000,
            reduce_func=np.median,
            decreasing=False,
            metricName="Median Proper Motion Error (18k)",
        )
    ]
    summary.append(
        metrics.PercentileMetric(metricName="95th Percentile Proper Motion Error")
    )
    summary.extend(standardSummary())
    for rmag, plotmax in zip(rmags_pm, plotmaxVals):
        plotDict = {"xMin": 0, "xMax": plotmax, "colorMin": 0, "colorMax": plotmax}
        metric = metrics.ProperMotionMetric(
            metricName="Proper Motion Error @ %.1f" % rmag,
            rmag=rmag,
            normalize=False,
        )
        bundle = mb.MetricBundle(
            metric,
            slicer,
            "",
            displayDict=displayDict,
            plotDict=plotDict,
            summaryMetrics=summary,
            plotFuncs=subsetPlots,
        )
        bundleList.append(bundle)
        displayDict["order"] += 1
    # Normalized proper motion.
    for rmag in rmags_pm:
        metric = metrics.ProperMotionMetric(
            metricName="Normalized Proper Motion @ %.1f" % rmag,
            rmag=rmag,
            normalize=True,
        )
        bundle = mb.MetricBundle(
            metric,
            slicer,
            "",
            displayDict=displayDict,
            summaryMetrics=standardSummary(),
            plotFuncs=subsetPlots,
        )
        bundleList.append(bundle)
        displayDict["order"] += 1

    ############
    # Rapid Revisit
    #############
    slicer = slicers.HealpixSlicer(nside=nside)
    subsetPlots = [plots.HealpixSkyMap(), plots.HealpixHistogram()]

    displayDict["subgroup"] = "Rapid Revisits"

    # Calculate the actual number of revisits within 30 minutes.
    dTmax = 30  # time in minutes
    m2 = metrics.NRevisitsMetric(
        dT=dTmax, normed=False, metricName="NumberOfQuickRevisits"
    )
    plotDict = {"colorMin": 400, "colorMax": 2000, "xMin": 400, "xMax": 2000}
    caption = (
        "Number of consecutive visits with return times faster than %.1f minutes, "
        % (dTmax)
    )
    caption += "in any filter. "
    displayDict["caption"] = caption
    bundle = mb.MetricBundle(
        m2,
        slicer,
        "",
        plotDict=plotDict,
        plotFuncs=subsetPlots,
        displayDict=displayDict,
        summaryMetrics=standardSummary(withCount=False),
    )
    bundleList.append(bundle)
    displayDict["order"] += 1

    # Better version of the rapid revisit requirements: require a minimum number of visits between
    # dtMin and dtMax, but also a minimum number of visits between dtMin and dtPair (the typical pair time).
    # 1 means the healpix met the requirements (0 means did not).
    dTmin = 40.0 / 60.0  # (minutes) 40s minumum for rapid revisit range
    dTpairs = 20.0  # minutes (time when pairs should start kicking in)
    dTmax = 30.0  # 30 minute maximum for rapid revisit range
    nOne = 82  # Number of revisits between 40s-30m required
    nTwo = 28  # Number of revisits between 40s - tPairs required.
    pixArea = float(hp.nside2pixarea(nside, degrees=True))
    scale = pixArea * hp.nside2npix(nside)
    m1 = metrics.RapidRevisitMetric(
        metricName="RapidRevisits",
        dTmin=dTmin / 60.0 / 60.0 / 24.0,
        dTpairs=dTpairs / 60.0 / 24.0,
        dTmax=dTmax / 60.0 / 24.0,
        minN1=nOne,
        minN2=nTwo,
    )
    plotDict = {"xMin": 0, "xMax": 1, "colorMin": 0, "colorMax": 1, "logScale": False}
    cutoff1 = 0.9
    summaryStats = [
        metrics.FracAboveMetric(cutoff=cutoff1, scale=scale, metricName="Area (sq deg)")
    ]
    caption = (
        "Rapid Revisit: area that receives at least %d visits between %.3f and %.1f minutes, "
        % (nOne, dTmin, dTmax)
    )
    caption += (
        "with at least %d of those visits falling between %.3f and %.1f minutes. "
        % (nTwo, dTmin, dTpairs)
    )
    caption += (
        'Summary statistic "Area" indicates the area on the sky which meets this requirement.'
        " (SRD design specification is 2000 sq deg)."
    )
    displayDict["caption"] = caption
    bundle = mb.MetricBundle(
        m1,
        slicer,
        "",
        plotDict=plotDict,
        plotFuncs=subsetPlots,
        displayDict=displayDict,
        summaryMetrics=summaryStats,
    )
    bundleList.append(bundle)

    ###############
    # Year Coverage
    ###############

    displayDict["subgroup"] = "Year Coverage"
    displayDict["order"] += 1
    slicer = slicers.HealpixSlicer(nside=nside)
    metric = metrics.YearCoverageMetric()
    for f in filterlist:
        plotDict = {"colorMin": 7, "colorMax": 10, "color": colors[f]}
        summary = [
            metrics.AreaSummaryMetric(
                area=18000,
                reduce_func=np.mean,
                decreasing=True,
                metricName="N Seasons (18k) %s" % f,
            )
        ]
        bundleList.append(
            mb.MetricBundle(
                metric,
                slicer,
                filtersqls[f],
                plotDict=plotDict,
                metadata=filtermetadata[f],
                displayDict=displayDict,
                summaryMetrics=summary,
            )
        )

    #########################
    # Solar System
    #########################
    # Generally, we need to run Solar System metrics separately; they're a multi-step process.

    #########################
    # Galaxies
    #########################

    displayDict = {
        "group": "Galaxies",
        "subgroup": "Galaxy Counts",
        "order": 0,
        "caption": None,
    }
    plotDict = {"percentileClip": 95.0, "nTicks": 5}
    sql = 'filter="i"'
    metric = maf.GalaxyCountsMetric_extended(
        filterBand="i", redshiftBin="all", nside=nside
    )
    summary = [
        metrics.AreaSummaryMetric(
            area=18000,
            reduce_func=np.sum,
            decreasing=True,
            metricName="N Galaxies (18k)",
        )
    ]
    summary.append(metrics.SumMetric(metricName="N Galaxies (all)"))
    # make sure slicer has cache off
    slicer = slicers.HealpixSlicer(nside=nside, useCache=False)
    displayDict[
        "caption"
    ] = "Number of galaxies across the sky, in i band. Generally, full survey footprint."
    bundle = mb.MetricBundle(
        metric,
        slicer,
        sql,
        plotDict=plotDict,
        displayDict=displayDict,
        summaryMetrics=summary,
        plotFuncs=subsetPlots,
    )
    bundleList.append(bundle)
    displayDict["order"] += 1

    displayDict["subgroup"] = "Surface Brightness"
    slicer = slicers.HealpixSlicer(nside=nside)
    summary = [metrics.MedianMetric()]
    for filtername in "ugrizy":
        displayDict["caption"] = (
            "Surface brightness limit in %s, no extinction applied." % filtername
        )
        sql = 'filter="%s"' % filtername
        metric = metrics.SurfaceBrightLimitMetric()
        bundle = mb.MetricBundle(
            metric,
            slicer,
            sql,
            displayDict=displayDict,
            summaryMetrics=summary,
            plotFuncs=subsetPlots,
        )
        bundleList.append(bundle)

    #########################
    # Cosmology
    #########################

    bandpass = "i"
    nfilters_needed = 6
    lim_ebv = 0.2
    mag_cuts = {1: 24.75 - 0.1, 3: 25.35 - 0.1, 6: 25.72 - 0.1, 10: 26.0 - 0.1}
    yrs = list(mag_cuts.keys())
    maxYr = max(yrs)

    displayDict = {"group": "Cosmology"}
    subgroupCount = 1

    displayDict["subgroup"] = f"{subgroupCount}: Static Science"
    ## Static Science
    # Calculate the static science metrics - effective survey area, mean/median coadded depth, stdev of
    # coadded depth and the 3x2ptFoM emulator.

    dustmap = maps.DustMap(nside=nside, interp=False)
    pix_area = hp.nside2pixarea(nside, degrees=True)
    summaryMetrics = [
        metrics.MeanMetric(),
        metrics.MedianMetric(),
        metrics.RmsMetric(),
        metrics.CountRatioMetric(
            normVal=1 / pix_area, metricName="Effective Area (deg)"
        ),
    ]
    displayDict["order"] = 0
    for yr_cut in yrs:
        ptsrc_lim_mag_i_band = mag_cuts[yr_cut]
        sqlconstraint = "night <= %s" % (yr_cut * 365.25)
        sqlconstraint += ' and note not like "DD%"'
        metadata = f"{bandpass} band non-DD year {yr_cut}"
        ThreebyTwoSummary_simple = metrics.StaticProbesFoMEmulatorMetricSimple(
            nside=nside, year=yr_cut, metricName="3x2ptFoM_simple"
        )
        ThreebyTwoSummary = maf.StaticProbesFoMEmulatorMetric(
            nside=nside, metricName="3x2ptFoM"
        )

        m = metrics.ExgalM5_with_cuts(
            lsstFilter=bandpass,
            nFilters=nfilters_needed,
            extinction_cut=lim_ebv,
            depth_cut=ptsrc_lim_mag_i_band,
        )
        s = slicers.HealpixSlicer(nside=nside, useCache=False)
        caption = (
            f"Cosmology/Static Science metrics are based on evaluating the region of "
        )
        caption += (
            f"the sky that meets the requirements (in year {yr_cut} of coverage in "
        )
        caption += (
            f"all {nfilters_needed}, a lower E(B-V) value than {lim_ebv}, and at "
        )
        caption += f"least a coadded depth of {ptsrc_lim_mag_i_band} in {bandpass}. "
        caption += f"From there the effective survey area, coadded depth, standard deviation of the depth, "
        caption += f"and a 3x2pt static science figure of merit emulator are calculated using the "
        caption += f"dust-extincted coadded depth map (over that reduced footprint)."
        displayDict["caption"] = caption
        bundle = mb.MetricBundle(
            m,
            s,
            sqlconstraint,
            mapsList=[dustmap],
            metadata=metadata,
            summaryMetrics=summaryMetrics
            + [ThreebyTwoSummary, ThreebyTwoSummary_simple],
            displayDict=displayDict,
        )
        displayDict["order"] += 1
        bundleList.append(bundle)

    ## LSS Science
    # The only metric we have from LSS is the NGals metric - which is similar to the GalaxyCountsExtended
    # metric, but evaluated only on the depth/dust cuts footprint.
    subgroupCount += 1
    displayDict["subgroup"] = f"{subgroupCount}: LSS"
    displayDict["order"] = 0
    plotDict = {"nTicks": 5}
    # Have to include all filters in query, so that we check for all-band coverage.
    # Galaxy numbers calculated using 'bandpass' images only though.
    sqlconstraint = f'note not like "DD%"'
    metadata = f"{bandpass} band galaxies non-DD"
    metric = maf.DepthLimitedNumGalMetric(
        nside=nside,
        filterBand=bandpass,
        redshiftBin="all",
        nfilters_needed=nfilters_needed,
        lim_mag_i_ptsrc=mag_cuts[maxYr],
        lim_ebv=lim_ebv,
    )
    summary = [
        metrics.AreaSummaryMetric(
            area=18000,
            reduce_func=np.sum,
            decreasing=True,
            metricName="N Galaxies (18k)",
        )
    ]
    summary.append(metrics.SumMetric(metricName="N Galaxies (all)"))
    slicer = slicers.HealpixSlicer(nside=nside, useCache=False)
    bundle = mb.MetricBundle(
        metric,
        slicer,
        sqlconstraint,
        plotDict=plotDict,
        metadata=metadata,
        mapsList=[dustmap],
        displayDict=displayDict,
        summaryMetrics=summary,
        plotFuncs=subsetPlots,
    )
    bundleList.append(bundle)

    ## WL metrics
    # Calculates the number of visits per pointing, after removing parts of the footprint due to dust/depth
    subgroupCount += 1
    displayDict["subgroup"] = f"{subgroupCount}: WL"
    displayDict["order"] = 0
    sqlconstraint = f'note not like "DD%" and filter = "{bandpass}"'
    metadata = f"{bandpass} band non-DD"
    minExpTime = 15
    m = metrics.WeakLensingNvisits(
        lsstFilter=bandpass,
        depthlim=mag_cuts[maxYr],
        ebvlim=lim_ebv,
        min_expTime=minExpTime,
        metricName="WeakLensingNvisits",
    )
    s = slicers.HealpixSlicer(nside=nside, useCache=False)
    displayDict[
        "caption"
    ] = f"The number of visits per pointing, over the same reduced footprint as "
    displayDict[
        "caption"
    ] += f"described above. A cutoff of {minExpTime} removes very short visits."
    displayDict["order"] = 1
    bundle = mb.MetricBundle(
        m,
        s,
        sqlconstraint,
        mapsList=[dustmap],
        metadata=metadata,
        summaryMetrics=standardStats,
        displayDict=displayDict,
    )
    bundleList.append(bundle)

    subgroupCount += 1
    displayDict["subgroup"] = f"{subgroupCount}: Camera Rotator"
    displayDict[
        "caption"
    ] = "Kuiper statistic (0 is uniform, 1 is delta function) of the "
    slicer = slicers.HealpixSlicer(nside=nside)
    metric1 = metrics.KuiperMetric("rotSkyPos")
    metric2 = metrics.KuiperMetric("rotTelPos")
    filterlist, colors, filterorders, filtersqls, filtermetadata = filterList(
        all=False, extraSql=None, extraMetadata=None
    )
    for f in filterlist:
        for m in [metric1, metric2]:
            plotDict = {"color": colors[f]}
            displayDict["order"] = filterorders[f]
            displayDict["caption"] += f"{m.colname} for visits in {f} band."
            bundleList.append(
                mb.MetricBundle(
                    m,
                    slicer,
                    filtersqls[f],
                    plotDict=plotDict,
                    displayDict=displayDict,
                    summaryMetrics=standardStats,
                    plotFuncs=subsetPlots,
                )
            )

    ##############
    # SNe Ia
    ##############

    displayDict = {
        "group": "Cosmology",
        "subgroup": "5: SNe Ia",
        "order": 0,
        "caption": None,
    }
    sne_nside = 16
    sn_summary = [
        metrics.MedianMetric(),
        metrics.MeanMetric(),
        metrics.SumMetric(metricName="Total detected"),
        metrics.CountMetric(metricName="Total on sky", maskVal=0),
    ]
    slicer = slicers.HealpixSlicer(nside=sne_nside, useCache=False)
    metric = metrics.SNNSNMetric(verbose=False)  # zlim_coeff=0.98)
    bundle = mb.MetricBundle(
        metric,
        slicer,
        "",
        plotDict=plotDict,
        displayDict=displayDict,
        summaryMetrics=sn_summary,
        plotFuncs=subsetPlots,
    )

    bundleList.append(bundle)

    # TDC metric
    # Calculate a subset of DESC WFD-related metrics.
    nside_tdc = 64
    displayDict = {"group": "Strong Lensing"}
    displayDict["subgroup"] = "Lens Time Delay"

    tdc_plots = [plots.HealpixSkyMap(), plots.HealpixHistogram()]
    tdc_summary = [metrics.MeanMetric(), metrics.MedianMetric(), metrics.RmsMetric()]
    # Ideally need a way to do better on calculating the summary metrics for the high accuracy area.
    slicer = slicers.HealpixSlicer(nside=nside_tdc, useCache=False)
    tdcMetric = metrics.TdcMetric(metricName="TDC")
    dustmap = maps.DustMap(nside=nside_tdc, interp=False)
    bundle = mb.MetricBundle(
        tdcMetric,
        slicer,
        constraint="",
        displayDict=displayDict,
        plotFuncs=tdc_plots,
        mapsList=[dustmap],
        summaryMetrics=tdc_summary,
    )
    bundleList.append(bundle)

    #########################
    # Variables and Transients
    #########################
    displayDict = {
        "group": "Variables/Transients",
        "order": 0,
        "caption": None,
    }
<<<<<<< HEAD
    for period in [0.5, 1, 2]:
        for magnitude in [21.0, 24.0]:
            amplitudes = [0.05, 0.1, 1.0]
            periods = [period] * len(amplitudes)
            starMags = [magnitude] * len(amplitudes)

            plotDict = {"nTicks": 3, "colorMin": 0, "colorMax": 3, "xMin": 0, "xMax": 3}
            metadata = "P_%.1f_Mag_%.0f_Amp_0.05-0.1-1" % (period, magnitude)

            sql = ""
            displayDict["caption"] = (
                "Metric evaluates if a periodic signal of period %.1f days could "
                "be detected for an r=%i star. A variety of amplitudes of periodicity "
                "are tested: [1, 0.1, and 0.05] mag amplitudes, which correspond to "
                "metric values of [1, 2, or 3]. " % (period, magnitude)
            )
            metric = metrics.PeriodicDetectMetric(
                periods=periods,
                starMags=starMags,
                amplitudes=amplitudes,
                metricName="PeriodDetection",
            )
            bundle = mb.MetricBundle(
                metric,
                healslicer,
                sql,
                metadata=metadata,
                displayDict=displayDict,
                plotDict=plotDict,
                plotFuncs=subsetPlots,
                summaryMetrics=standardStats,
            )
            bundleList.append(bundle)
            displayDict["order"] += 1
=======

    # AGN structure function error
    periodicStarBundles = periodicStarsBatch(
        colmap=colmap, runName=runName, nside=nside
    )
    for d in periodicStarBundles:
        bundleList.append(periodicStarBundles[d])
>>>>>>> ac641f7a

    # Tidal Disruption Events
    displayDict["subgroup"] = "TDE"
    displayDict["caption"] = "TDE lightcurves that could be identified"

    metric = maf.TdePopMetric()
    slicer = maf.generateTdePopSlicer()
    bundle = mb.MetricBundle(
        metric,
        slicer,
        "",
        runName=runName,
        summaryMetrics=lightcurveSummary(),
        displayDict=displayDict,
    )
    bundleList.append(bundle)

    displayDict["caption"] = "TDE lightcurves quality"
    metric = maf.TdePopMetricQuality(metricName="TDE_Quality")
    bundle = mb.MetricBundle(
        metric,
        slicer,
        "",
        runName=runName,
        summaryMetrics=lightcurveSummary(),
        displayDict=displayDict,
    )
    bundleList.append(bundle)

    # AGN structure function error
    slicer = slicers.HealpixSlicer(nside=nside, useCache=False)
    displayDict = {"group": "AGN", "order": 0}

    # Calculate the number of expected QSOs, in each band
    for f in filterlist:
        sql = filtersqls[f] + ' and note not like "%DD%"'
        md = filtermetadata[f] + " and non-DD"
        summaryMetrics = [metrics.SumMetric(metricName="Total QSO")]
        zmin = 0.3
        m = metrics.QSONumberCountsMetric(
            f,
            units="mag",
            extinction_cut=1.0,
            qlf_module="Shen20",
            qlf_model="A",
            SED_model="Richards06",
            zmin=zmin,
            zmax=None,
        )
        displayDict["subgroup"] = "nQSO"
        displayDict["caption"] = (
            "The expected number of QSOs in regions of low dust extinction,"
            f"based on detection in {f} bandpass."
        )
        bundleList.append(
            mb.MetricBundle(
                m,
                slicer,
                constraint=sql,
                metadata=md,
                runName=runName,
                summaryMetrics=summaryMetrics,
                displayDict=displayDict,
            )
        )

    # Calculate the expected AGN structure function error
    # These agn test magnitude values are determined by looking at the baseline median m5 depths
    # For v1.7.1 these values are:
    agn_m5 = {"u": 22.89, "g": 23.94, "r": 23.5, "i": 22.93, "z": 22.28, "y": 21.5}
    # And the expected medians SF error at those values is about 0.04
    threshold = 0.04
    summaryMetrics = extendedSummary()
    summaryMetrics += [metrics.AreaThresholdMetric(upper_threshold=threshold)]
    for f in filterlist:
        m = metrics.SFErrorMetric(
            mag=agn_m5[f],
            metricName="AGN SF_error",
        )
        plotDict = {"color": colors[f]}
        displayDict["order"] = filterorders[f]
        displayDict["subgroup"] = "SFError"
        displayDict["caption"] = (
            "Expected AGN structure function errors, based on observations in "
            f"{f} band, for an AGN of magnitude {agn_m5[f]:.2f}"
        )
        bundleList.append(
            mb.MetricBundle(
                m,
                slicer,
                constraint=filtersqls[f],
                metadata=filtermetadata[f],
                runName=runName,
                plotDict=plotDict,
                summaryMetrics=summaryMetrics,
                displayDict=displayDict,
            )
        )

    # Run the TimeLag for each filter *and* all filters
    nquist_threshold = 2.2
    lag = 100
    summaryMetrics = extendedSummary()
    summaryMetrics += [metrics.AreaThresholdMetric(lower_threshold=nquist_threshold)]
    m = metrics.AGN_TimeLagMetric(threshold=nquist_threshold, lag=lag)
    for f in filterlist:
        plotDict = {"color": colors[f], "percentileClip": 95}
        displayDict["order"] = filterorders[f]
        displayDict["subgroup"] = "Time Lags"
        displayDict["caption"] = (
            f"Comparion of the time between visits compared to a defined sampling gap ({lag} days) in "
            f"{f} band."
        )
        bundleList.append(
            mb.MetricBundle(
                m,
                slicer,
                constraint=filtersqls[f],
                metadata=filtermetadata[f],
                runName=runName,
                plotDict=plotDict,
                summaryMetrics=summaryMetrics,
                displayDict=displayDict,
            )
        )

    # Strongly lensed SNe
    displayDict["group"] = "Strong Lensing"
    displayDict["subgroup"] = "SLSN"
    displayDict[
        "caption"
    ] = "Strongly Lensed SNe, evaluated with the addition of galactic dust extinction."
    metric = metrics.SNSLMetric()
    slicer = slicers.HealpixSlicer(nside=64, useCache=False)
    plotDict = {}
    bundle = mb.MetricBundle(
        metric,
        slicer,
        "",
        runName=runName,
        plotDict=plotDict,
        summaryMetrics=lightcurveSummary(),
        displayDict=displayDict,
    )
    bundleList.append(bundle)

    # Microlensing events

    displayDict["subgroup"] = "Microlensing"
    displayDict[
        "caption"
    ] = "Microlensing events with crossing times between 1 to 10 days."

    plotDict = {"nside": 128}

    n_events = 10000
    # Let's evaluate a variety of crossing times
    crossing_times = [
        [1, 5],
        [5, 10],
        [10, 20],
        [20, 30],
        [30, 60],
        [60, 90],
        [100, 200],
        [200, 500],
        [500, 1000],
    ]
    metric = maf.MicrolensingMetric()
    summaryMetrics = maf.batches.lightcurveSummary()
    for crossing in crossing_times:
        key = f"{crossing[0]} to {crossing[1]}"
        displayDict[
            "caption"
        ] = "Microlensing events with crossing times between %i to %i days." % (
            crossing[0],
            crossing[1],
        )
        slicer = maf.generateMicrolensingSlicer(
            min_crossing_time=crossing[0],
            max_crossing_time=crossing[1],
            n_events=n_events,
        )
        bundleList.append(
            maf.MetricBundle(
                metric,
                slicer,
                None,
                runName=runName,
                summaryMetrics=summaryMetrics,
                metadata=f"tE {crossing[0]}_{crossing[1]} days",
                displayDict=displayDict,
                plotFuncs=[plots.HealpixSkyMap()],
            )
        )

    if long_microlensing:
        metric_Npts = maf.MicrolensingMetric(metricCalc="Npts")
        summaryMetrics = maf.batches.microlensingSummary(metricType="Npts")

        for crossing in crossing_times:
            slicer = maf.generateMicrolensingSlicer(
                min_crossing_time=crossing[0],
                max_crossing_time=crossing[1],
                n_events=n_events,
            )
            displayDict[
                "caption"
            ] = "Microlensing events with crossing times between %i to %i days." % (
                crossing[0],
                crossing[1],
            )
            bundleList.append(
                maf.MetricBundle(
                    metric_Npts,
                    slicer,
                    None,
                    runName=runName,
                    summaryMetrics=summaryMetrics,
                    metadata=f"tE {crossing[0]}_{crossing[1]} days",
                    displayDict=displayDict,
                    plotFuncs=[],
                )
            )

        metric_Fisher = maf.MicrolensingMetric(metricCalc="Fisher")
        summaryMetrics = maf.batches.microlensingSummary(metricType="Fisher")
        for crossing in crossing_times:
            displayDict[
                "caption"
            ] = "Microlensing events with crossing times between %i to %i days." % (
                crossing[0],
                crossing[1],
            )
            slicer = maf.generateMicrolensingSlicer(
                min_crossing_time=crossing[0],
                max_crossing_time=crossing[1],
                n_events=n_events,
            )
            bundleList.append(
                maf.MetricBundle(
                    metric_Fisher,
                    slicer,
                    None,
                    runName=runName,
                    summaryMetrics=summaryMetrics,
                    metadata=f"tE {crossing[0]}_{crossing[1]} days",
                    displayDict=displayDict,
                    plotFuncs=[],
                )
            )

    # Kilonovae metric
    displayDict["group"] = "Variables/Transients"
    displayDict["subgroup"] = "KNe"
    n_events = 30000
    displayDict[
        "caption"
    ] = f"KNe metric, injecting {n_events} lightcurves over the entire sky."

    # Kilonova parameters
    inj_params_list = [
        {"mej_dyn": 0.005, "mej_wind": 0.050, "phi": 30, "theta": 25.8},
        {"mej_dyn": 0.005, "mej_wind": 0.050, "phi": 30, "theta": 0.0},
    ]
    filename = maf.get_KNe_filename(inj_params_list)
    slicer = maf.generateKNPopSlicer(
        n_events=n_events, n_files=len(filename), d_min=10, d_max=600
    )
    # Set outputLc=True if you want light curves
    metric = maf.KNePopMetric(outputLc=False, file_list=filename)
    bundle = mb.MetricBundle(
        metric,
        slicer,
        "",
        runName=runName,
        summaryMetrics=lightcurveSummary(),
        displayDict=displayDict,
    )
    bundleList.append(bundle)

    # General time intervals
    displayDict = {
        "group": "TimeGaps",
        "subgroup": "Time",
        "caption": None,
        "order": 0,
    }

    # Logarithmically spaced gaps from 30s to 5 years
    tMin = 30 / 60 / 60 / 24.0  # 30s
    tMax = 5 * 365.25  # 5 years
    tgaps = np.logspace(np.log10(tMin), np.log10(tMax), 100)

    for f in filterlist:
        m1 = metrics.TgapsMetric(bins=tgaps, allGaps=False)
        plotDict = {
            "bins": tgaps,
            "xscale": "log",
            "yMin": 0,
            "figsize": (8, 6),
            "ylabel": "Number of observation pairs",
            "xlabel": "Time gap between pairs of visits (days)",
            "color": colors[f],
        }
        plotFuncs = [plots.SummaryHistogram()]
        displayDict["caption"] = (
            f"Summed Histogram of time between visits at each point in the sky, "
            f"in {f} band(s)."
        )
        displayDict["order"] = filterorders[f]
        bundleList.append(
            mb.MetricBundle(
                m1,
                slicer,
                constraint=filtersqls[f],
                metadata=filtermetadata[f],
                runName=runName,
                plotDict=plotDict,
                plotFuncs=plotFuncs,
                displayDict=displayDict,
            )
        )

        m2 = metrics.TgapsPercentMetric(
            minTime=2 / 24.0,
            maxTime=14 / 24.0,
            allGaps=False,
            metricName="TgapsPercent_2-14hrs",
        )
        plotFuncs = [plots.HealpixSkyMap(), plots.HealpixHistogram()]
        plotDict = {"colorMin": 0, "color": colors[f]}
        summaryMetrics = extendedSummary()
        displayDict["caption"] = (
            f"Percent of the total time gaps which fall into the interval"
            f" between 2-14 hours, in {f} band(s)."
        )
        displayDict["order"] = filterorders[f]
        bundleList.append(
            mb.MetricBundle(
                m2,
                slicer,
                constraint=filtersqls[f],
                metadata=filtermetadata[f],
                runName=runName,
                summaryMetrics=summaryMetrics,
                plotDict=plotDict,
                plotFuncs=plotFuncs,
                displayDict=displayDict,
            )
        )

        m3 = metrics.TgapsPercentMetric(
            minTime=14.0 / 24.0,
            maxTime=(14.0 / 24 + 1.0),
            allGaps=False,
            metricName="TgapsPercent_1day",
        )
        displayDict["caption"] = (
            f"Percent of the total time gaps which fall into the interval around 1 day,"
            f" in {f} band(s)."
        )
        displayDict["order"] = filterorders[f]
        bundleList.append(
            mb.MetricBundle(
                m3,
                slicer,
                constraint=filtersqls[f],
                metadata=filtermetadata[f],
                runName=runName,
                summaryMetrics=summaryMetrics,
                plotDict=plotDict,
                plotFuncs=plotFuncs,
                displayDict=displayDict,
            )
        )

    # Presto KNe metric
    displayDict["group"] = "Variables/Transients"
    displayDict["subgroup"] = "Presto KNe"
    slicer = maf.generatePrestoPopSlicer(skyregion="extragalactic")
    metric = maf.PrestoColorKNePopMetric(
        skyregion="extragalactic", metricName="PrestoKNe"
    )
    summaryMetrics_kne = [maf.MedianMetric(), maf.SumMetric()]
    bundleList.append(
        maf.MetricBundle(
            metric,
            slicer,
            None,
            runName=runName,
            displayDict=displayDict,
            summaryMetrics=summaryMetrics_kne,
        )
    )

    # XRB metric
    displayDict["subgroup"] = "XRB"
    n_events = 10000
    slicer = maf.generateXRBPopSlicer(n_events=n_events)
    metric = maf.XRBPopMetric(outputLc=True)
    xrb_summaryMetrics = [
        maf.SumMetric(metricName="Total detected"),
        maf.CountMetric(metricName="Total lightcurves in footprint"),
        maf.CountMetric(metricName="Total lightcurves on sky", maskVal=0),
        maf.MeanMetric(metricName="Fraction detected in footprint"),
        maf.MeanMetric(maskVal=0, metricName="Fraction detected of total"),
        maf.MedianMetric(metricName="Median"),
    ]

    bundleList.append(
        maf.MetricBundle(
            metric,
            slicer,
            "",
            runName=runName,
            summaryMetrics=xrb_summaryMetrics,
            displayDict=displayDict,
        )
    )

    #########################
    # Milky Way
    #########################

    displayDict = {"group": "Milky Way", "subgroup": ""}

    displayDict["subgroup"] = "N stars"
    slicer = slicers.HealpixSlicer(nside=nside, useCache=False)
    sum_stats = [metrics.SumMetric(metricName="Total N Stars, crowding")]
    for f in filterlist:
        stellar_map = maps.StellarDensityMap(filtername=f)
        displayDict["order"] = filterorders[f]
        displayDict["caption"] = (
            "Number of stars in %s band with an measurement error due to crowding "
            "of less than 0.2 mag" % f
        )
        # Configure the NstarsMetric - note 'filtername' refers to the filter in which to evaluate crowding
        metric = metrics.NstarsMetric(
            crowding_error=0.2,
            filtername=f,
            ignore_crowding=False,
            maps=[],
        )
        plotDict = {"nTicks": 5, "logScale": True, "colorMin": 100}
        bundle = mb.MetricBundle(
            metric,
            slicer,
            filtersqls[f],
            runName=runName,
            summaryMetrics=sum_stats,
            plotFuncs=subsetPlots,
            plotDict=plotDict,
            displayDict=displayDict,
            mapsList=[stellar_map],
        )
        bundleList.append(bundle)

    slicer = slicers.HealpixSlicer(nside=nside, useCache=False)
    sum_stats = [metrics.SumMetric(metricName="Total N Stars, no crowding")]
    for f in filterlist:
        stellar_map = maps.StellarDensityMap(filtername=f)
        displayDict["order"] = filterorders[f]
        displayDict["caption"] = (
            "Number of stars in %s band with an measurement error "
            "of less than 0.2 mag, not considering crowding" % f
        )
        # Configure the NstarsMetric - note 'filtername' refers to the filter in which to evaluate crowding
        metric = metrics.NstarsMetric(
            crowding_error=0.2,
            filtername=f,
            ignore_crowding=True,
            metricName="Nstars_no_crowding",
            maps=[],
        )
        plotDict = {"nTicks": 5, "logScale": True, "colorMin": 100}
        bundle = mb.MetricBundle(
            metric,
            slicer,
            filtersqls[f],
            runName=runName,
            summaryMetrics=sum_stats,
            plotFuncs=subsetPlots,
            plotDict=plotDict,
            displayDict=displayDict,
            mapsList=[stellar_map],
        )
        bundleList.append(bundle)

    # Brown Dwarf Volume
    displayDict["subgroup"] = "Brown Dwarf"
    slicer = slicers.HealpixSlicer(nside=nside)
    sum_stats = [metrics.VolumeSumMetric(nside=nside)]
    metric = metrics.BDParallaxMetric(
        mags={"i": 20.09, "z": 18.18, "y": 17.13}, metricName="Brown Dwarf, L7"
    )
    sql = ""
    plotDict = {}
    bundleList.append(
        mb.MetricBundle(
            metric,
            slicer,
            sql,
            plotDict=plotDict,
            summaryMetrics=sum_stats,
            displayDict=displayDict,
            runName=runName,
        )
    )

    metric = metrics.BDParallaxMetric(
        mags={"i": 18.35, "z": 16.68, "y": 15.66}, metricName="Brown Dwarf, L4"
    )
    bundleList.append(
        mb.MetricBundle(
            metric,
            slicer,
            sql,
            plotDict=plotDict,
            summaryMetrics=sum_stats,
            displayDict=displayDict,
            runName=runName,
        )
    )

    displayDict["subgroup"] = "Young Stellar Objects"
    nside_yso = 64
    sql = ""
    # Let's plug in the magnitudes for one type
    metric = maf.mafContrib.NYoungStarsMetric(nside=nside_yso)
    slicer = maf.slicers.HealpixSlicer(nside=nside_yso, useCache=False)
    summaryStats = [maf.metrics.SumMetric()]
    plotDict = {"logScale": True, "colorMin": 1}
    bundleList.append(
        maf.metricBundles.MetricBundle(
            metric,
            slicer,
            sql,
            plotDict=plotDict,
            summaryMetrics=summaryStats,
            runName=runName,
            displayDict=displayDict,
        )
    )

    #########################
    # Scaling numbers
    #########################

    displayDict = {"group": "Scaling Numbers", "subgroup": ""}
    displayDict["subgroup"] = "N gals"
    sql = 'filter="i"'
    metric = metrics.NgalScaleMetric()
    slicer = slicers.HealpixSlicer(useCache=False)
    bundle = mb.MetricBundle(
        metric,
        slicer,
        sql,
        runName=runName,
        summaryMetrics=[metrics.SumMetric()],
        plotFuncs=subsetPlots,
        plotDict=plotDict,
        displayDict=displayDict,
    )
    bundleList.append(bundle)

    displayDict["subgroup"] = "Lightcurve Pts"
    sql = ""
    metric = metrics.NlcPointsMetric(nside=nside)
    slicer = slicers.HealpixSlicer(nside=nside, useCache=False)
    bundle = mb.MetricBundle(
        metric,
        slicer,
        sql,
        runName=runName,
        summaryMetrics=[metrics.SumMetric()],
        plotFuncs=subsetPlots,
        plotDict=plotDict,
        displayDict=displayDict,
    )
    bundleList.append(bundle)

    # Set the runName for all bundles and return the bundleDict.
    for b in bundleList:
        b.setRunName(runName)
    bundleDict = mb.makeBundlesDictFromList(bundleList)

    return bundleDict<|MERGE_RESOLUTION|>--- conflicted
+++ resolved
@@ -5,38 +5,12 @@
 import rubin_sim.maf.plots as plots
 import rubin_sim.maf.maps as maps
 import rubin_sim.maf.metricBundles as mb
-<<<<<<< HEAD
-from .common import standardSummary, extendedSummary, lightcurveSummary, filterList
-=======
 from .common import (
     standardSummary,
+    extendedSummary,
     lightcurveSummary,
-    filterList,
-    combineMetadata,
-    microlensingSummary,
+    filterList
 )
-from .colMapDict import ColMapDict
-from .srdBatch import fOBatch, astrometryBatch, rapidRevisitBatch
-from .descWFDBatch import descWFDBatch
-from .agnBatch import agnBatch
-from .periodicStarBatch import periodicStarsBatch
-from .timeBatch import timeGaps
-from rubin_sim.maf.mafContrib.LSSObsStrategy.galaxyCountsMetric_extended import (
-    GalaxyCountsMetric_extended,
-)
-from rubin_sim.maf.mafContrib import (
-    TdePopMetric,
-    TdePopMetricQuality,
-    generateTdePopSlicer,
-    generateMicrolensingSlicer,
-    MicrolensingMetric,
-    get_KNe_filename,
-    KNePopMetric,
-    generateKNPopSlicer,
-    NYoungStarsMetric,
-)
-from rubin_sim.scheduler.surveys import generate_dd_surveys, Deep_drilling_survey
->>>>>>> ac641f7a
 import rubin_sim.maf as maf
 
 
@@ -755,12 +729,64 @@
     #########################
     # Variables and Transients
     #########################
-    displayDict = {
-        "group": "Variables/Transients",
-        "order": 0,
-        "caption": None,
-    }
-<<<<<<< HEAD
+
+    # Periodic Stars
+    displayDict = {"group": "Variables/Transients", "order": 0}
+
+    # PeriodicStarModulation metric (Nina Hernischek)
+    # colors for c type RRLyrae
+    displayDict["subgroup"] = "Periodic Star Modulation"
+    I_rrc_lmc = 18.9
+    V_rrc_lmc = 19.2
+    Vi = V_rrc_lmc - (2.742 * 0.08) - 18.5
+    Ii = I_rrc_lmc - (1.505 * 0.08) - 18.5
+    ii_rrc = Ii + 0.386 * 0.013 + 0.397  # 0.013 = (i-z)_0
+    gi_rrc = ii_rrc + 1.481 * (Vi - Ii) - 0.536
+    ri_rrc = (1 / 0.565) * (Vi - 0.435 * gi_rrc + 0.016)
+    ui_rrc = gi_rrc + 0.575
+    zi_rrc = ii_rrc - 0.013
+    yi_rrc = zi_rrc
+    rrc = np.array([ui_rrc, gi_rrc, ri_rrc, ii_rrc, zi_rrc, yi_rrc])
+    time_intervals = (15, 30)
+    distMod = (18, 19, 20, 21)
+    summaryStats = [metrics.MeanMetric(), metrics.MedianMetric(), metrics.MaxMetric()]
+    s = slicers.HealpixSlicer(nside=8)
+    sql = "night < 365*2"
+    for time_interval in time_intervals:
+        for dM in distMod:
+            displayDict["caption"] = (
+                "Periodic star modulation metric, evaluates the likelihood of "
+                "measuring variation in an RRLyrae periodic variable. "
+                "Evaluated based on the first two years of the LSST survey data only. "
+                f"Searching time interval of {time_interval} and distance modulus {dM}."
+            )
+            m = maf.PeriodicStarModulationMetric(
+                period=0.3,
+                amplitude=0.3,
+                random_phase=True,
+                time_interval=time_interval,
+                nMonte=100,
+                periodTol=0.002,
+                ampTol=0.01,
+                means=rrc + dM,
+                magTol=0.01,
+                nBands=3,
+            )
+            bundle = mb.MetricBundle(
+                m,
+                s,
+                sql,
+                displayDict=displayDict,
+                runName=runName,
+                summaryMetrics=summaryStats,
+                metadata=f"dm {dM} interval {time_interval} RRc",
+            )
+            bundleList.append(bundle)
+
+    # PulsatingStarRecovery metric (to be added; Marcella)
+
+    # our periodic star metrics
+    displayDict["subgroup"] = "Periodic Stars"
     for period in [0.5, 1, 2]:
         for magnitude in [21.0, 24.0]:
             amplitudes = [0.05, 0.1, 1.0]
@@ -769,8 +795,7 @@
 
             plotDict = {"nTicks": 3, "colorMin": 0, "colorMax": 3, "xMin": 0, "xMax": 3}
             metadata = "P_%.1f_Mag_%.0f_Amp_0.05-0.1-1" % (period, magnitude)
-
-            sql = ""
+            sql = ''
             displayDict["caption"] = (
                 "Metric evaluates if a periodic signal of period %.1f days could "
                 "be detected for an r=%i star. A variety of amplitudes of periodicity "
@@ -795,15 +820,6 @@
             )
             bundleList.append(bundle)
             displayDict["order"] += 1
-=======
-
-    # AGN structure function error
-    periodicStarBundles = periodicStarsBatch(
-        colmap=colmap, runName=runName, nside=nside
-    )
-    for d in periodicStarBundles:
-        bundleList.append(periodicStarBundles[d])
->>>>>>> ac641f7a
 
     # Tidal Disruption Events
     displayDict["subgroup"] = "TDE"
